# -*- coding: utf-8 -*-
"""
Created on Thu Feb 15 16:45:47 2024

@author:       Klest Dedja
@institution:  KU Leuven
"""
import os
import pickle
import warnings
from datetime import datetime
import gc
import numpy as np
import pandas as pd
import shap
import matplotlib.pyplot as plt
from PIL import Image, ImageDraw, ImageFont  # stitch images together, write text etc.
from IPython.display import display

from sklearn.model_selection import train_test_split, KFold
from sksurv.ensemble import RandomSurvivalForest
from sksurv.metrics import concordance_index_censored as c_index

# from utilities import SDT_to_dict_interval as SDT_to_dict, tree_list_to_dict_model, adjust_tick_label_size
from utilities import SurvivalModelConverter, predict_hazard_function
from utilities import auto_rename_fields
from utilities import format_timedelta, format_SHAP_values

DPI_RES = 180
DRAFT_RUN = True


if __name__ == "__main__":

    root_folder = os.getcwd()

    X = pd.read_csv(os.path.join(root_folder, "FLChain-single-event-imputed", "data.csv"))
    # X['flc_ratio'] = X['kappa']/X['lambda']
    X.rename(columns={"sample_yr": "sample_year"})
    y = pd.read_csv(
        os.path.join(root_folder, "FLChain-single-event-imputed", "targets.csv")
    ).to_records(index=False)
    y = auto_rename_fields(y)

    # with open("surv_outcome.pkl", "rb") as f:
    #     y_np = pickle.load(f)

    # print(y_np.dtype)
    # y = np.rec.array(y_np, dtype=[('event', '?'), ('time', '<f8')])
    # print(y)

    # X = np.random.rand(len(y), 3)  # Example input data
    # print(X.shape)

    if DRAFT_RUN:  # faster run with less samples (almost instant)
        X = X[:500]
        y = y[:500]

<<<<<<< HEAD
    # Set location for storing result figures and plots
    fig_folder = "draft-figures" if DRAFT_RUN else "figures"
=======
    # Default location for storing result figures and plots
    general_figs_folder = os.path.join(root_folder, "figures")
    interval_figs_folder = os.path.join(root_folder, "figures", "interval-plots")

    # choose whether to store in `draft-figures` folder (in .gitignore)
    # or in the normal `figures` folder
    fig_folder = "draft-figures" if DRAFT_RUN else "figures"  # pylint: disable=invalid-name

>>>>>>> f8bb7114
    general_figs_folder = os.path.join(root_folder, fig_folder)
    interval_figs_folder = os.path.join(root_folder, fig_folder, "interval-plots")

    clf = RandomSurvivalForest(n_estimators=100, min_samples_split=10, n_jobs=5, random_state=0)

    X_train, X_test, y_train, y_test = train_test_split(X, y, test_size=0.2, random_state=1)
    clf.fit(X_train, y_train)
    y_pred = clf.predict(X_test)

    test_perf = c_index(y_test["event"], y_test["time"], y_pred)[0]
    print(f"Test performance: {test_perf:.4f}")

    unique_times = clf.unique_times_

    y_train_surv = clf.predict_survival_function(X_train, return_array=True)
    y_train_surv = pd.DataFrame(y_train_surv, columns=unique_times)
    y_pred_surv = clf.predict_survival_function(X_test, return_array=True)
    y_pred_surv = pd.DataFrame(y_pred_surv, columns=unique_times)

    IDX_PLOT = (
        1  # meaningful example is idx = 36 for data with size = 700, and idx =1 for the full data
    )
    FONTSIZE = 14

    y_survs = clf.predict_survival_function(X_test, return_array=True)
    y_surv = clf.predict_survival_function(X_test)[IDX_PLOT].y
    y_hazard = clf.predict_cumulative_hazard_function(X_test)[IDX_PLOT].y

    dy_hazard = predict_hazard_function(clf, X_test, event_times="auto")[IDX_PLOT]

    from utilities import rolling_kernel

    y_surv_smooth = rolling_kernel(y_surv, kernel_size=2)  # before was = 20, not important
    y_hazard_smooth = rolling_kernel(y_hazard, kernel_size=2)
    dy_hazard_smooth = rolling_kernel(dy_hazard, kernel_size=2)

    plt.figure()
    plt.title("Survival function $S(t)$", fontsize=FONTSIZE + 2)
    # plt.plot(unique_times, y_surv)
    plt.plot(unique_times, y_surv_smooth, lw=2)
    plt.xlabel("time $t$", fontsize=FONTSIZE)
<<<<<<< HEAD
    plt.xlim(0, max(unique_times)*1.02)
=======
    plt.xlim(0, max(unique_times) * 1.02)
>>>>>>> f8bb7114
    plt.ylabel("$S(t)$", fontsize=FONTSIZE)
    plt.ylim(0, 1.05)
    plt.savefig(os.path.join(root_folder, fig_folder, "survival-curve-example.pdf"))
    plt.show()

    plt.figure()
    plt.title(r"Cum. Hazard function $\Lambda(t)$", fontsize=FONTSIZE + 2)
    # plt.plot(unique_times, y_hazard)
    plt.plot(unique_times, y_hazard_smooth, lw=2)
    plt.xlabel("time $t$", fontsize=FONTSIZE)
<<<<<<< HEAD
    plt.xlim(0, max(unique_times)*1.02)
=======
    plt.xlim(0, max(unique_times) * 1.02)
>>>>>>> f8bb7114
    plt.ylabel(r"$\Lambda(t)$", fontsize=FONTSIZE)
    plt.savefig(os.path.join(root_folder, fig_folder, "cum-hazard-curve-example.pdf"))
    plt.show()

    plt.figure()
    plt.title(r"Hazard function $\lambda(t)$", fontsize=FONTSIZE + 2)
    # plt.plot(unique_times, dy_hazard)
    plt.plot(unique_times, 100 * dy_hazard_smooth, lw=2)
<<<<<<< HEAD
    plt.axhline(
        0, color="gray", linestyle="--", linewidth=1, zorder=0
    )  # thin line at y=0
    plt.xlabel("time $t$", fontsize=FONTSIZE)
    plt.xlim(0, max(unique_times)*1.02)
=======
    plt.axhline(0, color="gray", linestyle="--", linewidth=1, zorder=0)  # thin line at y=0
    plt.xlabel("time $t$", fontsize=FONTSIZE)
    plt.xlim(0, max(unique_times) * 1.02)
>>>>>>> f8bb7114
    plt.ylabel(r"$100\:\lambda(t)$", fontsize=FONTSIZE)
    plt.savefig(os.path.join(root_folder, fig_folder, "hazard-curve-example.pdf"))
    plt.show()

    # %%

    unique_times = clf.unique_times_
    interval_shap_values = {}

    convert_all = SurvivalModelConverter(clf_obj=clf, t_start=0, t_end=max(unique_times) * 1.02)

    clf_dict = []
    tree_dicts = [
        convert_all.surv_tree_to_dict(idx=i, output_format="probability")
        for i in range(len(clf.estimators_))
    ]
    clf_dict = convert_all.tree_list_to_dict_model(
        tree_list=tree_dicts, learning_weight=1 / len(tree_dicts)
    )

    explainer = shap.TreeExplainer(
        model=clf_dict,
        data=None,
        model_output="raw",
        feature_perturbation="tree_path_dependent",
    )

    shap_values = explainer(X_test, check_additivity=True)
    shap_values = format_SHAP_values(shap_values, clf, X_test)

    GLOBAL_PLT_NAME = "Global_SHAP.pdf"

    plt.figure()
    plt.title("Global explanation", size=16)
    shap.summary_plot(shap_values, max_display=10, alpha=0.7, show=False)
    plt.xlabel("SHAP value: impact on output", size=14)
    plt.savefig(
        os.path.join(general_figs_folder, GLOBAL_PLT_NAME),
        bbox_inches="tight",
        dpi=DPI_RES,
    )
    plt.show()

    """
    LOCAL EXPLANATIONS HERE: split explanations in time intervals
    (loop over such intervals, binarise outputs, store resulting SHAP values)
    """
    # split timeline in intervals and explain each segment
<<<<<<< HEAD
    # this first one gives nice plots, but very long
    time_intervals = [ 0, 3.5, 7, 10.5, 14]
    time_intervals = [0, 1800, 3650, 5200]

    # time_intervals = [0, 5, 10, 14] #in years
=======
    # time_intervals = [0, 1720, 3440, 5160] #in days
    time_intervals = [0, 1250, 2500, 4000, 5200]  # years
    # nice plots, but a bit too many. Shorter version:
    time_intervals = [0, 1800, 3600, 5100]

    # time_intervals = [0, 2, 4, 6]

>>>>>>> f8bb7114
    for i, t_i in enumerate(range(len(time_intervals) - 1)):

        t_start = time_intervals[t_i]
        t_end = time_intervals[t_i + 1]

        print(f"Computing SHAP values for interval: ({t_start}, {t_end}] ...")

        convert_interv = SurvivalModelConverter(clf_obj=clf, t_start=t_start, t_end=t_end)

        clf_interv = []
        tree_intervs = [
            convert_interv.surv_tree_to_dict(idx=i, output_format="auto")
            for i in range(len(clf.estimators_))
        ]
        clf_interv = convert_interv.tree_list_to_dict_model(
            tree_list=tree_intervs, learning_weight=1 / len(tree_intervs)
        )

        explainer = shap.TreeExplainer(
            model=clf_interv,
            data=None,
            model_output="raw",
            feature_perturbation="tree_path_dependent",
        )

        shap_values_int = explainer(X_test, check_additivity=True)
        shap_values_int = format_SHAP_values(shap_values_int, clf, X_test)
        interval_shap_values[f"{str(t_start)}-{str(t_end)}"] = shap_values_int

    # ## dump trained model dictionary, predictions, and computed SHAP values:
    # data_to_save = {
    #     "clf_dict": clf_dict,
    #     "unique_times": unique_times,
    #     "interval_shap_values": interval_shap_values,
    #     "y_train_surv": y_train_surv,
    #     "y_pred_surv": y_pred_surv,
    #     "dpi": DPI_RES,
    # }

    # filename = f"saved_data_{len(X)}.pkl"

    # with open(filename, "wb") as file:
    #     pickle.dump(data_to_save, file)

    ### If running on a notebook, you can re-open the stored data and model
    # directly from this point onward

    # %% now iterate over single samples to be explained (for each interval)

    # load_size = len(X)

    # with open(f"saved_data_{load_size}.pkl", "rb") as f:
    #     data = pickle.load(f)
    #     clf_dict = data["clf_dict"]
    #     unique_times = data["unique_times"]
    #     interval_shap_values = data["interval_shap_values"]
    #     y_train_surv = data["y_train_surv"]
    #     y_pred_surv = data["y_pred_surv"]
    #     DPI_RES = data["dpi"]

    # examples to explain: 3 for draft run, 12 for full data
    N = 3 if DRAFT_RUN else 8

    for i in range(N):

        t0_local_explains = datetime.now()

        y_pred_pop = y_train_surv.mean(axis=0)  # sample from training data
        y_pred_pop_med = np.percentile(y_train_surv.values, q=50, axis=0)
        y_pred_pop_low = np.percentile(y_train_surv.values, q=25, axis=0)
        y_pred_pop_high = np.percentile(y_train_surv.values, q=75, axis=0)

        y_pred_i = y_pred_surv.iloc[i, :]  # sample from TEST (unseen) data

        """ survival plot here, dump as .mpl file"""

        plt.figure()  # figsize will is overwritten after reloading,
        plt.suptitle("Predicted survival curve", size=round(8 * (DPI_RES / 72)), y=0.98)
        plt.step(
            y_pred_i.index,
            y_pred_i.values,
            where="post",
            label="$S(t)$",
            lw=2.4,
            color="purple",
        )
        plt.step(
            y_pred_pop.index,
            y_pred_pop.values,
            where="post",
            label="population",
            lw=1.6,
            color="forestgreen",
        )

        plt.fill_between(
            unique_times,
            y_pred_pop_low,
            y_pred_pop_high,
            alpha=0.3,
            label="P25-P75",
            color="forestgreen",
        )

        for t in time_intervals:
            plt.axvline(x=t, color="k", linestyle="--", linewidth=1, alpha=0.7)
        plt.xlabel("time", fontsize=round(8 * (DPI_RES / 72)))
        plt.xlim([0, None])
        plt.xticks(fontsize=round(8 * (DPI_RES / 72)))
        plt.ylim([0.4, 1.0])
        plt.ylabel("Survival over time", fontsize=round(8 * (DPI_RES / 72)))
        plt.yticks(np.arange(0.2, 1.15, 0.2), None, fontsize=round(8 * (DPI_RES / 72)))
        plt.yticks(np.arange(0.1, 1, 0.2), None, minor=True)
        plt.legend(fontsize=round(7 * (DPI_RES / 72)))  # loc='auto' or 'upper right'
        with open(f"temp_plot_surv_{i}.mpl", "wb") as file:
            pickle.dump(plt.gcf(), file)
        if i == 7:  # extra plot for Thesis manuscript
            plt.legend(fontsize=round(6 * (DPI_RES / 72)))  # loc='auto' or 'upper right'
            plt.savefig(
                os.path.join(
                    general_figs_folder,
                    "survival-curves",
                    f"survival_curve_idx_extra{i}.pdf",
                ),
                bbox_inches="tight",
                dpi=DPI_RES,
            )
        plt.legend(fontsize=round(7 * (DPI_RES / 72)))  # loc='auto' or 'upper right'
        plt.savefig(
            os.path.join(general_figs_folder, "survival-curves", f"survival_curve_idx{i}.png"),
            bbox_inches="tight",
            dpi=DPI_RES,
        )
        # plt.show()
        plt.close()

        """ local SHAP plot here: computed over entire interval """
        local_plt_name = f"Local_SHAP_idx{i}.pdf"

        fig, ax = plt.subplots(figsize=(5, 5))
        plt.sca(ax)  # make this Axes current for SHAP
        ax = shap.plots.waterfall(shap_values[i], max_display=10, show=False)
        ax.set_title("Output explanation", fontsize=round(8 * (DPI_RES / 72)))
        fig.savefig(
            os.path.join(general_figs_folder, "local-SHAP", local_plt_name),
            bbox_inches="tight",
        )
        fig.savefig(f"temp_plot_{i}_full.png", bbox_inches="tight", dpi=DPI_RES)
        # plt.show()
        plt.close(fig)  # Close the figure to free up memory

        """
        given local instance, iterate through time intervals
        (stored in previous dictionary)
        """

        for key, value in interval_shap_values.items():

            t_start, t_end = [float(s) for s in key.split("-")]
            index_t_end = np.argmax(unique_times > t_end) - 1

            local_interv_plt_name = f"Local_SHAP_idx{i}_T{key}.pdf"
            combo_local_plt_name_pdf = f"Time-SHAP_idx{i}_combined.pdf"
            combo_local_plt_name_png = f"Time-SHAP_idx{i}_combined.png"

            shap_values_use = interval_shap_values[key][i]

            ## conditional SHAP can contain NaN values:
            if np.isnan(shap_values_use.values).sum() > 0:
                shap_values_use.values[np.isnan(shap_values_use.values)] = 0
                warnings.warn(
                    "NaN values were found when computing interval-specific SHAP values,\
                possibly, the S(t_start) is estimated to be = 0"
                )

            ### TODOs:
            # - rethink the probability outputs: rescale them? They are not very intuititve atm
            # - change notation e.g. E(f(X)) and similar

            single_plotwidth = max(3.4, 7 - len(interval_shap_values))
            fig, ax = plt.subplots(figsize=(single_plotwidth, 7))
            plt.sca(ax)  # make this Axes current for SHAP
            ax = shap.plots.waterfall(shap_values_use, max_display=10, show=False)
            ax.set_title(
                f"Output explanation, interval [{key})   ",
                fontsize=round(8 * (DPI_RES / 72)),
            )

            fig.savefig(
                os.path.join(interval_figs_folder, local_interv_plt_name),
                bbox_inches="tight",
                dpi=DPI_RES,
            )
            fig.savefig(f"temp_plot_{i}_{key}.png", bbox_inches="tight", dpi=DPI_RES)
            # plt.show()
            plt.close(fig)  # Close the figure to free up memory

            print(f"TIME INTERVAL: {key}")
            print(
                f"Sample prediction, SHAP based: {shap_values_use.base_values + shap_values_use.values.sum():.4f}"
            )
            print(
                f"Population prediction, test data, SHAP based: {shap_values_use.base_values:.4f}"
            )
            print(
                f"Population prediction, train data, 1-S({t_end:.1f}): {1-y_pred_pop.iloc[index_t_end]:.4f}"
            )

            # interval loop closed, now let's load images and paste them one next to each other

        # Here manipulate and paste the images one next to each other

        with open(f"temp_plot_surv_{i}.mpl", "rb") as file:
            fig = pickle.load(file)

        # Update the figure size
        # fit survival plot and local SHAP plot over the entire interval
        width_pad_prop = 0.05
        tot_width = single_plotwidth * (len(interval_shap_values) - 1)
        fig.set_size_inches((1 - 2 * width_pad_prop) * tot_width, 5.3, forward=True)
        plt.tight_layout()
        plt.savefig(f"temp_plot_surv_{i}.png", bbox_inches="tight", dpi=DPI_RES)
        # plt.show()
        plt.close()

        # Load the saved images and find the total width and height for the combined image
        surv_image = Image.open(f"temp_plot_surv_{i}.png")
        local_image = Image.open(f"temp_plot_{i}_full.png")
        images = [
            Image.open(f"temp_plot_{i}_{key}.png") for key, val in interval_shap_values.items()
        ]
        # images = [img.rotate(270, expand=True) for img in images]

        # collect widths and heights, magnitude is pixel-wise, not in inches as in mpl
        widths, heights = zip(*(i.size for i in images))

        y_pad = 10  # needed not to cut off the survival curve plot title
        y_pad_intrarow = 100  # padding between top row and bottom row
        x_pad_intrarow = -70 if i == 7 else -20  # for the Thesis picture, it still fits

        combo_height = max(heights) + surv_image.size[1] + y_pad + y_pad_intrarow
        combo_width = sum(widths) + x_pad_intrarow * (len(widths) - 1)  # N-1 gaps

        # Create a new image with the appropriate size to contain all the plots
        combo_image = Image.new("RGB", (combo_width, combo_height), color=(255, 255, 255))

        # Paste the matplotlib survival curve on top, add some padding on the x_axis
        # bear in mind, the unit of measure is in pixels so the 2 vars must be integers
        pos_left = (
            (combo_width - surv_image.size[0] - local_image.size[0]) // 2 - 70 * len(widths) + 70
        )
        pos_right = (
            (combo_width + surv_image.size[0] - local_image.size[0]) // 2 + 70 * len(widths) - 70
        )

        combo_image.paste(surv_image, (pos_left, y_pad))
        # Paste the overall local SHAP next
        combo_image.paste(local_image, (pos_right, y_pad))

        # Paste each of the other images below the matplotlib image
        x_offset = 0
        y_offset = (
            surv_image.size[1] + y_pad + y_pad_intrarow
        )  # Pasting below the survival curve image
        for img in images:
            combo_image.paste(img, (x_offset, y_offset))
            x_offset += img.size[0]  # Update the x_offset by the width of the current image
            x_offset += x_pad_intrarow  # And add the x padding

        # combo_image.save(os.path.join(general_figs_folder, combo_local_plt_name))
        # combo_image.show()
        local_image.close()
        surv_image.close()

        # add title image on top of the current collage

        TITLE_SHAP_PLOT = "Time-SHAP explanation"  # for sample instance i={i}
        font_size = round(28 * (DPI_RES / 72))  # Adjust title size. Scale is relative to dpi=72
        font = ImageFont.truetype("arial.ttf", font_size)  # insert correct font path here
        # font = ImageFont.truetype("DejaVuSans.ttf", font_size) #insert correct font path here

        # Determine the size required for the title text
        draw = ImageDraw.Draw(Image.new("RGB", (10, 10)))  # Temp image for calculating text size
        try:  # newer Pillow >=11.3.0
            bbox = draw.textbbox((0, 0), TITLE_SHAP_PLOT, font=font)
            text_width, text_height = bbox[2] - bbox[0], bbox[3] - bbox[1]
        except AttributeError:  # older Pillow versions, probably Pillow <10.0
            text_width, text_height = draw.textsize(TITLE_SHAP_PLOT, font=font)  # older Pillow

        v_padding = 20  # otherwise bottom part of the title can be cut

        title_image = Image.new(
            "RGB", (combo_width, text_height + v_padding), color=(255, 255, 255)
        )  # Added padding
        # Initialize drawing context
        draw = ImageDraw.Draw(title_image)
        # Calculate text position (centered)
        text_x = (title_image.width - text_width) / 2
        text_y = (title_image.height - text_height) / 2
        # Draw the text
        draw.text((text_x, text_y), TITLE_SHAP_PLOT, fill="black", font=font)

        # Create a new image with a height that includes both the title and the combo images
        final_image = Image.new(
            "RGB",
            (combo_width, title_image.height + combo_height),
            color=(255, 255, 255),
        )
        # Paste the combo image below the title first
        final_image.paste(combo_image, (0, title_image.height - v_padding))
        # Now paste the title above it
        final_image.paste(title_image, (0, 0))
        final_image.save(
            os.path.join(general_figs_folder, "combo-plots", combo_local_plt_name_pdf),
            dpi=(DPI_RES, DPI_RES),
        )  # overwrite combo_image
        final_image.save(
            os.path.join(general_figs_folder, "combo-plots", combo_local_plt_name_png),
            dpi=(DPI_RES, DPI_RES),
        )  # overwrite combo_image

        display(final_image)

        print(
            "Combined plot stored in:",
            os.path.join(general_figs_folder, "combo-plots", combo_local_plt_name_pdf),
        )

        # display(combo_image)

        # Clean up the temporary images. Explicit garbage collection is necessary
        gc.collect()
        os.remove(f"temp_plot_surv_{i}.png")
        os.remove(f"temp_plot_surv_{i}.mpl")
        os.remove(f"temp_plot_{i}_full.png")

        # TODO: improve management of intervals and keys (tuples vs strings)

        for key, value in interval_shap_values.items():
            os.remove(f"temp_plot_{i}_{key}.png")

        t1_local_explains = datetime.now()
        time_local_explains = format_timedelta(t1_local_explains - t0_local_explains, "mm:ss:ms")
        print(f"Plotted time-SHAP explanations in: {time_local_explains}")<|MERGE_RESOLUTION|>--- conflicted
+++ resolved
@@ -56,10 +56,8 @@
         X = X[:500]
         y = y[:500]
 
-<<<<<<< HEAD
     # Set location for storing result figures and plots
     fig_folder = "draft-figures" if DRAFT_RUN else "figures"
-=======
     # Default location for storing result figures and plots
     general_figs_folder = os.path.join(root_folder, "figures")
     interval_figs_folder = os.path.join(root_folder, "figures", "interval-plots")
@@ -68,7 +66,6 @@
     # or in the normal `figures` folder
     fig_folder = "draft-figures" if DRAFT_RUN else "figures"  # pylint: disable=invalid-name
 
->>>>>>> f8bb7114
     general_figs_folder = os.path.join(root_folder, fig_folder)
     interval_figs_folder = os.path.join(root_folder, fig_folder, "interval-plots")
 
@@ -109,12 +106,10 @@
     plt.title("Survival function $S(t)$", fontsize=FONTSIZE + 2)
     # plt.plot(unique_times, y_surv)
     plt.plot(unique_times, y_surv_smooth, lw=2)
+    plt.plot(unique_times, y_surv_smooth, lw=2)
     plt.xlabel("time $t$", fontsize=FONTSIZE)
-<<<<<<< HEAD
     plt.xlim(0, max(unique_times)*1.02)
-=======
     plt.xlim(0, max(unique_times) * 1.02)
->>>>>>> f8bb7114
     plt.ylabel("$S(t)$", fontsize=FONTSIZE)
     plt.ylim(0, 1.05)
     plt.savefig(os.path.join(root_folder, fig_folder, "survival-curve-example.pdf"))
@@ -124,12 +119,10 @@
     plt.title(r"Cum. Hazard function $\Lambda(t)$", fontsize=FONTSIZE + 2)
     # plt.plot(unique_times, y_hazard)
     plt.plot(unique_times, y_hazard_smooth, lw=2)
+    plt.plot(unique_times, y_hazard_smooth, lw=2)
     plt.xlabel("time $t$", fontsize=FONTSIZE)
-<<<<<<< HEAD
     plt.xlim(0, max(unique_times)*1.02)
-=======
     plt.xlim(0, max(unique_times) * 1.02)
->>>>>>> f8bb7114
     plt.ylabel(r"$\Lambda(t)$", fontsize=FONTSIZE)
     plt.savefig(os.path.join(root_folder, fig_folder, "cum-hazard-curve-example.pdf"))
     plt.show()
@@ -138,17 +131,14 @@
     plt.title(r"Hazard function $\lambda(t)$", fontsize=FONTSIZE + 2)
     # plt.plot(unique_times, dy_hazard)
     plt.plot(unique_times, 100 * dy_hazard_smooth, lw=2)
-<<<<<<< HEAD
     plt.axhline(
         0, color="gray", linestyle="--", linewidth=1, zorder=0
     )  # thin line at y=0
+    plt.plot(unique_times, 100 * dy_hazard_smooth, lw=2)
+    plt.axhline(0, color="gray", linestyle="--", linewidth=1, zorder=0)  # thin line at y=0
     plt.xlabel("time $t$", fontsize=FONTSIZE)
     plt.xlim(0, max(unique_times)*1.02)
-=======
-    plt.axhline(0, color="gray", linestyle="--", linewidth=1, zorder=0)  # thin line at y=0
-    plt.xlabel("time $t$", fontsize=FONTSIZE)
     plt.xlim(0, max(unique_times) * 1.02)
->>>>>>> f8bb7114
     plt.ylabel(r"$100\:\lambda(t)$", fontsize=FONTSIZE)
     plt.savefig(os.path.join(root_folder, fig_folder, "hazard-curve-example.pdf"))
     plt.show()
@@ -197,13 +187,6 @@
     (loop over such intervals, binarise outputs, store resulting SHAP values)
     """
     # split timeline in intervals and explain each segment
-<<<<<<< HEAD
-    # this first one gives nice plots, but very long
-    time_intervals = [ 0, 3.5, 7, 10.5, 14]
-    time_intervals = [0, 1800, 3650, 5200]
-
-    # time_intervals = [0, 5, 10, 14] #in years
-=======
     # time_intervals = [0, 1720, 3440, 5160] #in days
     time_intervals = [0, 1250, 2500, 4000, 5200]  # years
     # nice plots, but a bit too many. Shorter version:
@@ -211,7 +194,6 @@
 
     # time_intervals = [0, 2, 4, 6]
 
->>>>>>> f8bb7114
     for i, t_i in enumerate(range(len(time_intervals) - 1)):
 
         t_start = time_intervals[t_i]
